--- conflicted
+++ resolved
@@ -12,13 +12,7 @@
 from collections.abc import Sequence
 import numpy as np
 
-<<<<<<< HEAD
-import numpy as np
-
-from smrt.core.sensor import Sensor, SensorList
-=======
 from smrt.core.sensor import Sensor
->>>>>>> 22b5c37f
 from smrt.core.error import SMRTError
 
 
